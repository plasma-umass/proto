--- conflicted
+++ resolved
@@ -6,57 +6,5 @@
 clean::
 	@$(MAKE) -C tests clean
 
-<<<<<<< HEAD
-MACOS_COMPILE := $(CXX) -DNDEBUG -O3 -m32 $(INCLUDE_DIRS) -shared -fPIC -g -finline-limit=20000 $(SRCS) -compatibility_version 1 -current_version 1 -dynamiclib -o libproto.dylib -ldl -lpthread
-
-MACOS_COMPILE_DEBUG := $(CXX) -g -O0 -m32 $(INCLUDE_DIRS) -shared -fPIC $(SRCS)  -compatibility_version 1 -current_version 1 -dynamiclib -o libproto.dylib -lpthread -ldl
-
-all: gcc-x86-debug
-	@echo "Specify the desired build target."
-	@echo "  macos"
-	@echo "  gcc-x86"
-	@echo "  gcc-x86-debug"
-	@echo "  gcc-x86-64"
-	@echo "  gcc-x86-64-debug"
-	@echo "  gcc-sparc"
-
-.PHONY: gcc-x86 gcc-x86-debug gcc-x86-64 gcc-x86-64-debug gcc-sparc clean
-
-macos: $(SRCS) $(DEPS)
-	$(MACOS_COMPILE)
-
-macos-debug: $(SRCS) $(DEPS)
-	$(MACOS_COMPILE_DEBUG)
-
-gcc-x86: $(SRCS) $(DEPS)
-	gcc -m32 -c memdiff.S
-	$(CXX) $(SRCS) $(INCLUDE_DIRS) -DNDEBUG -shared -m32 -msse3 -fPIC -D'CUSTOM_PREFIX(x)=proto##x' -o libproto.so -ldl -lpthread -O3 -finline-limit=20000 
-
-gcc-x86-debug: $(SRCS) $(DEPS)
-#	gcc -m32 -gdwarf-2 -fno-dwarf2-cfi-asm -o lowlevel.o lowlevellock.S
-#	gcc -m32 -Wa,-alh,-L -funwind-tables -fasynchronous-unwind-tables -o lowlevel.o lowlevellock.S
-#	gcc -m32 -march=core2 -c lowlevellock.S
-	$(CXX) -m32 -DDEBUG_LEVEL=3 -g -O0 -fno-inline $(INCLUDE_DIRS) -shared -fPIC -Wno-invalid-offsetof -D_GNU_SOURCE -D'CUSTOM_PREFIX(x)=proto_##x' $(SRCS) -o libproto.so  -ldl -lpthread
-
-gcc-x86-64: $(SRCS) $(DEPS)
-	$(CXX) -DNDEBUG -O3 $(INCLUDE_DIRS) -shared -fPIC -g -finline-limit=20000 $(SRCS) -o libproto.so  -ldl -lpthread
-
-gcc-x86-64-debug: $(SRCS) $(DEPS)
-	$(CXX) $(INCLUDE_DIRS) -shared -fPIC -g  $(SRCS) -o libproto.so  -ldl -lpthread
-
-gcc-sparc: $(SRCS) $(DEPS)
-	g++ -g -m32 $(INCLUDE_DIRS) -shared -fPIC $(SRCS) -o libproto.so  -ldl -lrt -lpthread
-
-#gcc-sparc: $(SRCS) $(DEPS)
-#	g++ -DNDEBUG -O3 -m32 $(INCLUDE_DIRS) -shared -fPIC -g -finline-limit=20000 $(SRCS) -o libproto.so  -ldl -lpthread
-
-test: all
-	python3 run_tests.py itest
-	python3 run_tests.py test
-
-clean:
-	rm -f libproto.so
-=======
 test: build
 	@$(MAKE) -C tests test
->>>>>>> 44b971d5
